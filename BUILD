--- conflicted
+++ resolved
@@ -59,23 +59,6 @@
 
 # TODO: remove when dependent projects have been upgraded.
 cc_test(
-<<<<<<< HEAD
-=======
-    name = "wasm_vm_14_test",
-    srcs = ["wasm_vm_test.cc"],
-    copts = ["-std=c++14"],
-    deps = [
-        ":include14",
-        "@com_google_absl//absl/base",
-        "@com_google_absl//absl/strings",
-        "@com_google_absl//absl/types:optional",
-        "@com_google_googletest//:gtest",
-        "@com_google_googletest//:gtest_main",
-    ],
-)
-
-cc_test(
->>>>>>> 463603d6
     name = "context_14_test",
     srcs = ["context_test.cc"],
     copts = ["-std=c++14"],
